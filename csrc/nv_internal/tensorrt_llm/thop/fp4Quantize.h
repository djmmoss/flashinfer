--- conflicted
+++ resolved
@@ -24,13 +24,8 @@
 
 namespace torch_ext {
 std::tuple<at::Tensor, at::Tensor> fp4_quantize(at::Tensor const& self,
-<<<<<<< HEAD
                                                 std::optional<at::Tensor> const& globalScale,
                                                 int64_t sfVecSize, bool sfUseUE8M0,
-                                                bool isSfSwizzledLayout, bool isSf8x4Layout);
-=======
-                                                at::Tensor const& globalScale, int64_t sfVecSize,
-                                                bool sfUseUE8M0, bool isSfSwizzledLayout,
-                                                bool isSf8x4Layout, bool enable_pdl);
->>>>>>> 66144d27
+                                                bool isSfSwizzledLayout, bool isSf8x4Layout,
+                                                bool enable_pdl);
 }  // namespace torch_ext