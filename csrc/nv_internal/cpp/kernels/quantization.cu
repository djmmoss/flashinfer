/*
 * Copyright (c) 2019-2023, NVIDIA CORPORATION.  All rights reserved.
 *
 * Licensed under the Apache License, Version 2.0 (the "License");
 * you may not use this file except in compliance with the License.
 * You may obtain a copy of the License at
 *
 *     http://www.apache.org/licenses/LICENSE-2.0
 *
 * Unless required by applicable law or agreed to in writing, software
 * distributed under the License is distributed on an "AS IS" BASIS,
 * WITHOUT WARRANTIES OR CONDITIONS OF ANY KIND, either express or implied.
 * See the License for the specific language governing permissions and
 * limitations under the License.
 */

#include <float.h>

#include "tensorrt_llm/common/assert.h"
#include "tensorrt_llm/common/cudaTypeUtils.cuh"
#include "tensorrt_llm/common/cudaUtils.h"
#include "tensorrt_llm/common/envUtils.h"
#include "tensorrt_llm/common/quantTypeUtils.cuh"
#include "tensorrt_llm/common/reduceKernelUtils.cuh"
#include "tensorrt_llm/kernels/quantization.cuh"
#include "tensorrt_llm/kernels/quantization.h"

using namespace tensorrt_llm::common;

namespace tensorrt_llm {
namespace kernels {

template <typename T>
void invokeQuantization(int8_t* dst, T const* src, int64_t const size, float const* scalePtr,
                        cudaStream_t stream, int maxGridSize) {
  TLLM_CHECK_WITH_INFO(size % 4 == 0,
                       "[ERROR][invokeQuantization] size should be a multiple of 4.\n");

  int numBlocks{static_cast<int>((size + 255) / 256)};
  dim3 grid(std::min(numBlocks, maxGridSize));
  TLLM_CHECK_WITH_INFO(grid.x <= maxGridSize,
                       "[ERROR][invokeQuantization] grid max size is exceeded\n");
  dim3 block(64);
  if (std::is_same_v<T, float>) {
    quantizedKernel<<<grid, block, 0, stream>>>((char4*)dst, (float4 const*)src, size / 4,
                                                scalePtr);
  } else if (std::is_same_v<T, half>) {
    quantizedKernel<<<grid, block, 0, stream>>>((char4*)dst, (half2 const*)src, size / 4, scalePtr);
  }
#ifdef ENABLE_BF16
  else if (std::is_same_v<T, __nv_bfloat16>) {
    quantizedKernel<<<grid, block, 0, stream>>>((char4*)dst, (__nv_bfloat162 const*)src, size / 4,
                                                scalePtr);
  }
#endif
}

template void invokeQuantization<float>(int8_t* dst, float const* src, int64_t const size,
                                        float const* scalePtr, cudaStream_t stream,
                                        int maxGridSize);

template void invokeQuantization<half>(int8_t* dst, half const* src, int64_t const size,
                                       float const* scalePtr, cudaStream_t stream, int maxGridSize);

#ifdef ENABLE_BF16
template void invokeQuantization<__nv_bfloat16>(int8_t* dst, __nv_bfloat16 const* src,
                                                int64_t const size, float const* scalePtr,
                                                cudaStream_t stream, int maxGridSize);
#endif

////////////////////////////////////////////////////////////////////////////////////////////////////

////////////////////////////////////////////////////////////////////////////////////////////////////
// MXFP8 Quantization

template <typename T>
void invokeMxFP8Quantization(int b, int m, int n, int padded_n, T const* input, int64_t* output,
<<<<<<< HEAD
                             int32_t* SFOuput, QuantizationSFLayout layout, int multiProcessorCount,
                             cudaStream_t stream) {
=======
                             int32_t* SFOuput, FP4QuantizationSFLayout layout,
                             int multiProcessorCount, cudaStream_t stream) {
>>>>>>> df306f6f
  // Fixed SF_VEC_SIZE as 32
  static constexpr int SF_VEC_SIZE = 32;

  // Grid, Block size.
  // Each thread converts 8 values.
<<<<<<< HEAD
  dim3 block(std::min(int(padded_n / CVT_ELTS_PER_THREAD), 512));
=======
  dim3 block(std::min(int(padded_n / CVT_FP4_ELTS_PER_THREAD), 512));
>>>>>>> df306f6f
  // Get number of blocks per SM (assume we can fully utilize the SM).
  int const numBlocksPerSM = std::max(1u, 2048u / block.x);
  dim3 grid(std::min(int(m), multiProcessorCount * numBlocksPerSM));

  // Launch the cvt kernel.
  cudaLaunchConfig_t config;
  config.gridDim = grid;
  config.blockDim = block;
  config.dynamicSmemBytes = 0;
  config.stream = stream;
  cudaLaunchAttribute attrs[1];
  attrs[0].id = cudaLaunchAttributeProgrammaticStreamSerialization;
  attrs[0].val.programmaticStreamSerializationAllowed = tensorrt_llm::common::getEnvEnablePDL();
  config.numAttrs = 1;
  config.attrs = attrs;
  cudaLaunchKernelEx(
      &config,
      quantize_with_block_size<BlockScaleQuantizationType::FP16_TO_MXFP8, T, SF_VEC_SIZE, true>, b,
      m, n, padded_n, input, nullptr, reinterpret_cast<uint32_t*>(output),
      reinterpret_cast<uint32_t*>(SFOuput), layout);
}

// Do per-token (row) quantization from fp16/bf16/fp32 to int8/fp8_e4m3.
template <typename T, typename QuantT>
void invokePerTokenQuantization(QuantT* dst, T const* src, int64_t const numRows,
                                int64_t const numCols, float const* clampPtr, float* scalePtr,
                                float* sumPtr, QuantMode quantMode, cudaStream_t stream) {
  // each block is responsible for a single row
  dim3 const block(512);
  dim3 const grid(numRows);

  // The number of elements in the packed uint4 vec.
  static constexpr int NUM_ELTS_PER_VEC = sizeof(uint4) / sizeof(T);
  TLLM_CHECK_WITH_INFO(numCols % NUM_ELTS_PER_VEC == 0, "Not supported.");

  // Cache vectors to smem to avoid reloading.
  size_t const dynamicSmemSz = numCols * sizeof(T);
  // Need to check if smem capacity is enough.
  bool useSmem = true;
  if (dynamicSmemSz >= 48 * 1024) {
    cudaError_t res =
        cudaFuncSetAttribute(perTokenQuantization<T, QuantT, true>,
                             cudaFuncAttributeMaxDynamicSharedMemorySize, dynamicSmemSz);
    // Fall back to reloading-reversion if smem is not enough.
    useSmem = (res == cudaSuccess);
  }

  // Enable min_scaling_factor if it is fp8 rowwise per-token quantization.
  bool hasFp8MinScaling = quantMode.hasFp8RowWise();
  // Do we use smem ?
  if (useSmem) {
    perTokenQuantization<T, QuantT, true><<<grid, block, dynamicSmemSz, stream>>>(
        dst, src, numRows, numCols, clampPtr, scalePtr, sumPtr, hasFp8MinScaling);
  } else {
    perTokenQuantization<T, QuantT, false><<<grid, block, 0, stream>>>(
        dst, src, numRows, numCols, clampPtr, scalePtr, sumPtr, hasFp8MinScaling);
  }
}

#define INSTANTIATE_INVOKE_PER_TOKEN_QUANTIZATION(T, QuantT)                                    \
  template void invokePerTokenQuantization(QuantT* dst, const T* src, const int64_t numRows,    \
                                           const int64_t numCols, float const* clampPtr,        \
                                           float* scalePtr, float* sumPtr, QuantMode quantMode, \
                                           cudaStream_t stream)

INSTANTIATE_INVOKE_PER_TOKEN_QUANTIZATION(float, int8_t);
INSTANTIATE_INVOKE_PER_TOKEN_QUANTIZATION(half, int8_t);
#ifdef ENABLE_BF16
INSTANTIATE_INVOKE_PER_TOKEN_QUANTIZATION(__nv_bfloat16, int8_t);
#endif

#ifdef ENABLE_FP8
INSTANTIATE_INVOKE_PER_TOKEN_QUANTIZATION(float, __nv_fp8_e4m3);
INSTANTIATE_INVOKE_PER_TOKEN_QUANTIZATION(half, __nv_fp8_e4m3);
#ifdef ENABLE_BF16
INSTANTIATE_INVOKE_PER_TOKEN_QUANTIZATION(__nv_bfloat16, __nv_fp8_e4m3);
#endif
#endif

////////////////////////////////////////////////////////////////////////////////////////////////////
// FP4/MXFP8 Quantization

template <typename T, int SF_VEC_SIZE>
void invokeFP4Quantization(int b, int m, int n, T const* input, float const* SFScale,
                           int64_t* output, int32_t* SFOuput, bool useUE8M0,
                           QuantizationSFLayout layout, int multiProcessorCount,
                           cudaStream_t stream) {
#ifdef ENABLE_FP8
  if constexpr (std::is_same_v<T, __nv_fp8_e4m3>) {
    // Grid, Block size.
    // Each thread converts 16 values.
    dim3 block(std::min(int(n / CVT_FP8_TO_FP4_ELTS_PER_THREAD), 512));
    // Get number of blocks per SM (assume we can fully utilize the SM).
    int const numBlocksPerSM = std::max(1u, 2048u / block.x);
    dim3 grid(std::min(int(m), multiProcessorCount * numBlocksPerSM));

    // Launch the cvt kernel.
    auto* kernel_instance = useUE8M0
                                ? &quantize_with_block_size<BlockScaleQuantizationType::FP8_TO_FP4,
                                                            T, SF_VEC_SIZE, true>
                                : &quantize_with_block_size<BlockScaleQuantizationType::FP8_TO_FP4,
                                                            T, SF_VEC_SIZE, false>;
    kernel_instance<<<grid, block, 0, stream>>>(b, m, n, n, input, SFScale,
                                                reinterpret_cast<uint32_t*>(output),
                                                reinterpret_cast<uint32_t*>(SFOuput), layout);

  } else
#endif
  {
    // Grid, Block size.
    // Each thread converts 8 values.
    dim3 block(std::min(int(n / CVT_ELTS_PER_THREAD), 512));
    // Get number of blocks per SM (assume we can fully utilize the SM).
    int const numBlocksPerSM = std::max(1u, 2048u / block.x);
    dim3 grid(std::min(int(m), multiProcessorCount * numBlocksPerSM));

    // Launch the cvt kernel.
    auto* kernel_instance = useUE8M0
                                ? &quantize_with_block_size<BlockScaleQuantizationType::FP16_TO_FP4,
                                                            T, SF_VEC_SIZE, true>
                                : &quantize_with_block_size<BlockScaleQuantizationType::FP16_TO_FP4,
                                                            T, SF_VEC_SIZE, false>;

    cudaLaunchConfig_t config;
    config.gridDim = grid;
    config.blockDim = block;
    config.dynamicSmemBytes = 0;
    config.stream = stream;
    cudaLaunchAttribute attrs[1];
    attrs[0].id = cudaLaunchAttributeProgrammaticStreamSerialization;
    attrs[0].val.programmaticStreamSerializationAllowed = tensorrt_llm::common::getEnvEnablePDL();
    config.numAttrs = 1;
    config.attrs = attrs;
    cudaLaunchKernelEx(&config, kernel_instance, b, m, n, n, input, SFScale,
                       reinterpret_cast<uint32_t*>(output), reinterpret_cast<uint32_t*>(SFOuput),
                       layout);
  }
}

__global__ void block_scale_interleave_kernel(int numBatches, int numRows, int numRowsPadded,
                                              int numCols, int numColsPadded, uint8_t const* SFIn,
                                              uint8_t* SFOutput) {
  for (int rowIdx = blockIdx.x; rowIdx < numRowsPadded; rowIdx += gridDim.x) {
    for (int batchIdx = 0; batchIdx < numBatches; batchIdx++) {
      for (int colIdx = threadIdx.x; colIdx < numColsPadded; colIdx += blockDim.x) {
        uint8_t sf = 0;
        if (rowIdx < numRows && colIdx < numCols) {
          int64_t inOffset = batchIdx * numRows * numCols + rowIdx * numCols + colIdx;
          sf = SFIn[inOffset];
        }

        std::optional<int> batchIdxOpt = batchIdx;
        std::optional<int> numRowsOpt = numRows;

        // Without batching, the math in get_sf_out_offset is the same as
        // int const numSfTilesK = (numCols + 4 - 1) / 4;
        // int const tileOffset = ((mi / 128) * numSfTilesK + ki / 4) * 512;
        // int const dstIdx = tileOffset + (mi % 32) * 16 + ((mi % 128) / 32) * 4 + ki % 4;
        auto dstIdx = get_sf_out_offset_128x4(batchIdxOpt, rowIdx, colIdx, numRowsOpt, numCols);
        SFOutput[dstIdx] = sf;
      }
    }
  }
}

__global__ void block_scale_interleave_reverse_kernel(int numBatches, int numRows, int numCols,
                                                      uint8_t const* SFIn, uint8_t* SFOutput) {
  for (int rowIdx = blockIdx.x; rowIdx < numRows; rowIdx += gridDim.x) {
    for (int batchIdx = 0; batchIdx < numBatches; batchIdx++) {
      for (int colIdx = threadIdx.x; colIdx < numCols; colIdx += blockDim.x) {
        std::optional<int> batchIdxOpt = batchIdx;
        std::optional<int> numRowsOpt = numRows;

        // Get the swizzled input index using the same swizzling pattern
        auto srcIdx = get_sf_out_offset_128x4(batchIdxOpt, rowIdx, colIdx, numRowsOpt, numCols);
        auto sf = SFIn[srcIdx];

        // Output goes to linear layout
        int64_t outOffset = batchIdx * numRows * numCols + rowIdx * numCols + colIdx;
        SFOutput[outOffset] = sf;
      }
    }
  }
}

// This is intended for weight loading, so m and n are large, b <= 256
void invokeBlockScaleInterleave(int b, int m, int m_padded, int n, int n_padded,
                                uint8_t const* SFIn, uint8_t* SFOutput, int multiProcessorCount,
                                cudaStream_t stream) {
  // Each thread reads 1 int8 value
  dim3 block(std::min(n_padded, 1024));
  // Get number of blocks per SM (assume we can fully utilize the SM).
  int const numBlocksPerSM = std::max(1u, 4096u / block.x);
  dim3 grid(std::min(m_padded, multiProcessorCount * numBlocksPerSM));

  block_scale_interleave_kernel<<<grid, block, 0, stream>>>(b, m, m_padded, n, n_padded, SFIn,
                                                            SFOutput);
}

// This is intended for weight loading, so m and n are large, b <= 256
void invokeBlockScaleInterleaveReverse(int b, int m, int n, uint8_t const* SFIn, uint8_t* SFOutput,
                                       int multiProcessorCount, cudaStream_t stream) {
  // Each thread reads 1 int8 value
  dim3 block(std::min(n, 1024));
  // Get number of blocks per SM (assume we can fully utilize the SM).
  int const numBlocksPerSM = std::max(1u, 4096u / block.x);
  dim3 grid(std::min(m, multiProcessorCount * numBlocksPerSM));

  block_scale_interleave_reverse_kernel<<<grid, block, 0, stream>>>(b, m, n, SFIn, SFOutput);
}

// Instantiate the function.
<<<<<<< HEAD
template void invokeFP4Quantization<half, 16>(int b, int m, int n, half const* input,
                                              float const* SFScale, int64_t* output,
                                              int32_t* SFOuput, bool useUE8M0,
                                              QuantizationSFLayout layout, int multiProcessorCount,
                                              cudaStream_t stream);
template void invokeFP4Quantization<half, 32>(int b, int m, int n, half const* input,
                                              float const* SFScale, int64_t* output,
                                              int32_t* SFOuput, bool useUE8M0,
                                              QuantizationSFLayout layout, int multiProcessorCount,
                                              cudaStream_t stream);
template void invokeMxFP8Quantization<half>(int b, int m, int n, int padded_n, half const* input,
                                            int64_t* output, int32_t* SFOuput,
                                            QuantizationSFLayout layout, int multiProcessorCount,
                                            cudaStream_t stream);

=======
template void invokeFP4Quantization<half, 16>(int m, int n, half const* input, float const* SFScale,
                                              int64_t* output, int32_t* SFOuput, bool useUE8M0,
                                              FP4QuantizationSFLayout layout,
                                              int multiProcessorCount, cudaStream_t stream);
template void invokeFP4Quantization<half, 32>(int m, int n, half const* input, float const* SFScale,
                                              int64_t* output, int32_t* SFOuput, bool useUE8M0,
                                              FP4QuantizationSFLayout layout,
                                              int multiProcessorCount, cudaStream_t stream);
template void invokeBatchedFP4Quantization<half, 16>(
    int b, int m, int n, half const* input, float const* SFScale, int64_t* output, int32_t* SFOuput,
    bool useUE8M0, int multiProcessorCount, FP4QuantizationSFLayout layout, cudaStream_t stream);
template void invokeBatchedFP4Quantization<half, 32>(
    int b, int m, int n, half const* input, float const* SFScale, int64_t* output, int32_t* SFOuput,
    bool useUE8M0, int multiProcessorCount, FP4QuantizationSFLayout layout, cudaStream_t stream);
template void invokeMxFP8Quantization<half>(int b, int m, int n, int padded_n, half const* input,
                                            int64_t* output, int32_t* SFOuput,
                                            FP4QuantizationSFLayout layout, int multiProcessorCount,
                                            cudaStream_t stream);
>>>>>>> df306f6f
#ifdef ENABLE_BF16
template void invokeFP4Quantization<__nv_bfloat16, 16>(
    int b, int m, int n, __nv_bfloat16 const* input, float const* SFScale, int64_t* output,
    int32_t* SFOuput, bool useUE8M0, QuantizationSFLayout layout, int multiProcessorCount,
    cudaStream_t stream);
template void invokeFP4Quantization<__nv_bfloat16, 32>(
    int b, int m, int n, __nv_bfloat16 const* input, float const* SFScale, int64_t* output,
    int32_t* SFOuput, bool useUE8M0, QuantizationSFLayout layout, int multiProcessorCount,
    cudaStream_t stream);
template void invokeMxFP8Quantization<__nv_bfloat16>(int b, int m, int n, int padded_n,
                                                     __nv_bfloat16 const* input, int64_t* output,
                                                     int32_t* SFOuput, QuantizationSFLayout layout,
                                                     int multiProcessorCount, cudaStream_t stream);

#endif

#ifdef ENABLE_FP8
template void invokeFP4Quantization<__nv_fp8_e4m3, 16>(
    int b, int m, int n, __nv_fp8_e4m3 const* input, float const* SFScale, int64_t* output,
    int32_t* SFOuput, bool useUE8M0, QuantizationSFLayout layout, int multiProcessorCount,
    cudaStream_t stream);
template void invokeFP4Quantization<__nv_fp8_e4m3, 32>(
    int b, int m, int n, __nv_fp8_e4m3 const* input, float const* SFScale, int64_t* output,
    int32_t* SFOuput, bool useUE8M0, QuantizationSFLayout layout, int multiProcessorCount,
    cudaStream_t stream);

#endif

////////////////////////////////////////////////////////////////////////////////////////////////////

}  // namespace kernels
}  // namespace tensorrt_llm<|MERGE_RESOLUTION|>--- conflicted
+++ resolved
@@ -75,23 +75,14 @@
 
 template <typename T>
 void invokeMxFP8Quantization(int b, int m, int n, int padded_n, T const* input, int64_t* output,
-<<<<<<< HEAD
                              int32_t* SFOuput, QuantizationSFLayout layout, int multiProcessorCount,
                              cudaStream_t stream) {
-=======
-                             int32_t* SFOuput, FP4QuantizationSFLayout layout,
-                             int multiProcessorCount, cudaStream_t stream) {
->>>>>>> df306f6f
   // Fixed SF_VEC_SIZE as 32
   static constexpr int SF_VEC_SIZE = 32;
 
   // Grid, Block size.
   // Each thread converts 8 values.
-<<<<<<< HEAD
   dim3 block(std::min(int(padded_n / CVT_ELTS_PER_THREAD), 512));
-=======
-  dim3 block(std::min(int(padded_n / CVT_FP4_ELTS_PER_THREAD), 512));
->>>>>>> df306f6f
   // Get number of blocks per SM (assume we can fully utilize the SM).
   int const numBlocksPerSM = std::max(1u, 2048u / block.x);
   dim3 grid(std::min(int(m), multiProcessorCount * numBlocksPerSM));
@@ -304,7 +295,6 @@
 }
 
 // Instantiate the function.
-<<<<<<< HEAD
 template void invokeFP4Quantization<half, 16>(int b, int m, int n, half const* input,
                                               float const* SFScale, int64_t* output,
                                               int32_t* SFOuput, bool useUE8M0,
@@ -320,26 +310,6 @@
                                             QuantizationSFLayout layout, int multiProcessorCount,
                                             cudaStream_t stream);
 
-=======
-template void invokeFP4Quantization<half, 16>(int m, int n, half const* input, float const* SFScale,
-                                              int64_t* output, int32_t* SFOuput, bool useUE8M0,
-                                              FP4QuantizationSFLayout layout,
-                                              int multiProcessorCount, cudaStream_t stream);
-template void invokeFP4Quantization<half, 32>(int m, int n, half const* input, float const* SFScale,
-                                              int64_t* output, int32_t* SFOuput, bool useUE8M0,
-                                              FP4QuantizationSFLayout layout,
-                                              int multiProcessorCount, cudaStream_t stream);
-template void invokeBatchedFP4Quantization<half, 16>(
-    int b, int m, int n, half const* input, float const* SFScale, int64_t* output, int32_t* SFOuput,
-    bool useUE8M0, int multiProcessorCount, FP4QuantizationSFLayout layout, cudaStream_t stream);
-template void invokeBatchedFP4Quantization<half, 32>(
-    int b, int m, int n, half const* input, float const* SFScale, int64_t* output, int32_t* SFOuput,
-    bool useUE8M0, int multiProcessorCount, FP4QuantizationSFLayout layout, cudaStream_t stream);
-template void invokeMxFP8Quantization<half>(int b, int m, int n, int padded_n, half const* input,
-                                            int64_t* output, int32_t* SFOuput,
-                                            FP4QuantizationSFLayout layout, int multiProcessorCount,
-                                            cudaStream_t stream);
->>>>>>> df306f6f
 #ifdef ENABLE_BF16
 template void invokeFP4Quantization<__nv_bfloat16, 16>(
     int b, int m, int n, __nv_bfloat16 const* input, float const* SFScale, int64_t* output,
