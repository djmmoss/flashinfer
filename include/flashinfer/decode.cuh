/*
 * Copyright (c) 2023 by FlashInfer team.
 *
 * Licensed under the Apache License, Version 2.0 (the "License");
 * you may not use this file except in compliance with the License.
 * You may obtain a copy of the License at
 *
 *   http://www.apache.org/licenses/LICENSE-2.0
 *
 * Unless required by applicable law or agreed to in writing, software
 * distributed under the License is distributed on an "AS IS" BASIS,
 * WITHOUT WARRANTIES OR CONDITIONS OF ANY KIND, either express or implied.
 * See the License for the specific language governing permissions and
 * limitations under the License.
 */
#ifndef FLASHINFER_DECODE_CUH_
#define FLASHINFER_DECODE_CUH_
#include <cooperative_groups.h>
#include <cuda_bf16.h>
#include <cuda_fp16.h>
#ifdef FLASHINFER_ENABLE_FP8
#include <cuda_fp8.h>
#endif
#include <cuda_runtime.h>

#include <cuda/pipeline>
#include <iostream>
#include <random>

#include "cp_async.cuh"
#include "layout.cuh"
#include "math.cuh"
#include "page.cuh"
#include "rope.cuh"
#include "state.cuh"
#include "utils.cuh"
#include "vec_dtypes.cuh"

namespace flashinfer {

namespace cg = cooperative_groups;
using cp_async::PrefetchMode;
using cp_async::SharedMemFillMode;

namespace {

/*!
 * \brief Apply RoPE (Rotary Positional Embeddings) to x[0: head_dim],
 *   return thread-local vector
 * \tparam vec_size A template integer indicates the vector size used
 *   in the kernel
 * \tparam bdx A template integer indicates the blockDim.x
 * \tparam T A template type indicates the x data type
 * \param x A pointer to the start of x data
 * \param freq A vector of float indicates the thread-local rope frequency
 * \param offset A integer indicates the offset of the position in RoPE
 */
template <uint32_t vec_size, uint32_t bdx, typename T>
__device__ __forceinline__ vec_t<float, vec_size> apply_llama_rope(
    const T* x, const vec_t<float, vec_size>& freq, uint32_t offset) {
  constexpr uint32_t head_dim = vec_size * bdx;
  vec_t<float, vec_size> permuted_vec, vec;
  vec.cast_load(x + threadIdx.x * vec_size);
  permuted_vec.cast_load(x + ((threadIdx.x * vec_size < head_dim / 2)
                                  ? threadIdx.x * vec_size + head_dim / 2
                                  : threadIdx.x * vec_size - head_dim / 2));

#pragma unroll
  for (uint32_t i = 0; i < vec_size; ++i) {
    float embed = float(offset) * freq[i];
    float cos, sin;
    __sincosf(embed, &sin, &cos);
    vec[i] = vec[i] * cos +
             ((threadIdx.x * vec_size < head_dim / 2) ? -permuted_vec[i] : permuted_vec[i]) * sin;
  }
  return vec;
}

/*!
 * \brief Load k tile from smem and compute qk
 * \tparam rotary_mode The rotary mode used in the kernel
 * \tparam head_dim A template integer indicates the head dimension
 * \tparam vec_size A template integer indicates the vector size
 * \tparam bdx A template integer indicates the block size in x dimension
 * \tparam bdy A template integer indicates the block size in y dimension
 * \tparam T A template type indicates the input data type
 * \param smem A pointer to the start of shared memory
 * \param q_vec A vector of float indicates the thread-local query vector
 * \param freq A vector of float indicates the thread-local rope frequency
 * \param kv_shared_offset An array of uint32_t indicates the k/v tiles offset
 *   in shared memory of different pipeline stages
 * \param kv_idx A integer indicates the thread-local kv position in kv-cache
 * \param compute_stage_idx A integer indicates the compute stage index in the pipeline
 * \param sm_scale A float indicates the scale applied to pre-softmax logits
 * \param x A float indicates the thread-local result of qk
 */
template <RotaryMode rotary_mode, uint32_t vec_size, uint32_t bdx, uint32_t bdy, typename T>
__device__ __forceinline__ void compute_qk(const T* smem, uint32_t compute_stage_idx,
                                           const vec_t<float, vec_size>& q_vec,
                                           const vec_t<float, vec_size>& freq, uint32_t kv_idx_base,
                                           uint32_t iter_base, uint32_t iter_bound, float sm_scale,
                                           float* x, state_t<vec_size>& s) {
  uint32_t tx = threadIdx.x, tz = threadIdx.z;
  float m_prev = s.m;
#pragma unroll
  for (uint32_t iy = 0; iy < bdy; ++iy) {
    vec_t<float, vec_size> k_vec;
    if constexpr (rotary_mode == RotaryMode::kLlama) {
      // apply rotary embedding for all rows in k matrix of kv-cache
      k_vec = apply_llama_rope<vec_size, bdx>(smem + iy * bdx * vec_size, freq,
                                              kv_idx_base + tz * bdy + iy);
    } else {
      // do not apply rotary embedding
      k_vec.cast_load(smem + (iy * bdx + tx) * vec_size);
    }
    x[iy] = 0.f;
#pragma unroll
    for (uint32_t i = 0; i < vec_size; ++i) {
      x[iy] += q_vec[i] * k_vec[i] * sm_scale;
    }
#pragma unroll
    for (uint32_t offset = bdx / 2; offset > 0; offset /= 2) {
      x[iy] += math::shfl_xor_sync(x[iy], offset);
    }
    x[iy] = (iter_base + tz * bdy + iy < iter_bound) ? x[iy] : -5e4;
    s.m = max(s.m, x[iy]);
  }

  float o_scale = math::ptx_exp2(m_prev - s.m);
  s.d *= o_scale;
#pragma unroll
  for (uint32_t iy = 0; iy < bdy; ++iy) {
    x[iy] = math::ptx_exp2(x[iy] - s.m);
    s.d += x[iy];
  }
#pragma unroll
  for (uint32_t i = 0; i < vec_size; ++i) {
    s.o[i] = s.o[i] * o_scale;
  }
}

/*!
 * \brief Load v tile from shared memory and update partial state
 * \tparam vec_size A template integer indicates the vector size
 * \tparam bdx A template integer indicates the block size in x dimension
 * \tparam bdy A template integer indicates the block size in y dimension
 * \tparam T A template type indicates the input data type
 * \param smem A pointer to the start of shared memory
 * \param x A float indicates the pre-softmax logits
 * \param kv_shared_offset An array of uint32_t indicates the k/v tiles offset
 * in shared memory of different pipeline stages
 * \param compute_stage_idx A integer indicates the compute stage index in the pipeline
 * \param s The flashattention state to be updated
 */
template <uint32_t vec_size, uint32_t bdx, uint32_t bdy, typename T>
__device__ __forceinline__ void update_partial_state(const T* smem, const float* x,
                                                     uint32_t compute_stage_idx,
                                                     state_t<vec_size>& s) {
  uint32_t tx = threadIdx.x;
#pragma unroll
  for (uint32_t iy = 0; iy < bdy; ++iy) {
    vec_t<float, vec_size> v_vec;
    v_vec.cast_load(smem + (iy * bdx + tx) * vec_size);
#pragma unroll
    for (uint32_t i = 0; i < vec_size; ++i) {
      s.o[i] = s.o[i] + x[iy] * v_vec[i];
    }
  }
}

/*!
 * \brief Synchronize the state of all warps inside a threadblock.
 * \tparam vec_size A template integer indicates the vector size
 * \tparam bdx A template integer indicates the block size in x dimension
 * \tparam bdy A template integer indicates the block size in y dimension
 * \param s The warp local state
 * \param smem The pointer to shared memory buffer for o
 * \param smem_md The pointer to shared memory buffer for m/d
 */
template <uint32_t vec_size, uint32_t bdx, uint32_t bdy, uint32_t bdz>
__device__ __forceinline__ void sync_state(state_t<vec_size>& s, float* smem, float* smem_md) {
  if constexpr (bdz > 1) {
    constexpr uint32_t head_dim = bdx * vec_size;
    auto block = cg::this_thread_block();
    uint32_t tx = threadIdx.x, ty = threadIdx.y, tz = threadIdx.z;
    s.o.store(smem + (tz * bdy + ty) * head_dim + tx * vec_size);
    smem_md[(tz * bdy + ty) * 2] = s.m;
    smem_md[(tz * bdy + ty) * 2 + 1] = s.d;
    block.sync();
    s.init();
#pragma unroll
    for (uint32_t iz = 0; iz < bdz; ++iz) {
      float mz = smem_md[(iz * bdy + ty) * 2], dz = smem_md[(iz * bdy + ty) * 2 + 1];
      vec_t<float, vec_size> oz;
      oz.load(smem + (iz * bdy + ty) * head_dim + tx * vec_size);
      s.merge(oz, mz, dz);
    }
  }
}

}  // namespace

/*!
 * \brief FlashAttention decoding cuda kernel with kv-cache for a single request
 * \tparam layout The layout of k/v matrices (NHD or HND)
 * \tparam cooperative Whether to use cooperative kernel or not
 * \tparam rotary_mode The rotary mode
 * \tparam vec_size A template integer indicates the vector size
 * \tparam bdx A template integer indicates the block size in x dimension
 * \tparam bdy A template integer indicates the block size in y dimension
 * \tparam DTypeIn A template type indicates the input data type
 * \tparam DTypeOut A template type indicates the output data type
 * \param q [num_qo_heads, head_dim] The query matrix
 * \param k [seq_len, num_kv_heads, head_dim] The key matrix in kv-cache
 * \param v [seq_len, num_kv_heads, head_dim] The value matrix in kv-cache
 * \param o [num_qo_heads, head_dim] The output matrix
 * \param tmp Used-allocated temporary buffer
 * \param info The tensor info of k/v matrices
 * \param sm_scale A float indicates the scale applied to pre-softmax logits
 * \param head_dim A integer indicates the head dimension
 * \param rope_rcp_scale A floating number indicate the reciprocal
 *   of scaling ratio used in PI(Position Interpolation) for RoPE (Rotary
 *   Positional Embeddings)
 * \param rope_rcp_theta A floating number indicate the reciprocal
 *   of "theta" used in RoPE (Rotary Positional Embeddings)
 * \param kv_chunk_size A integer indicates the kv-chunk size
 */
template <QKVLayout layout, bool cooperative, RotaryMode rotary_mode, uint32_t num_stages_smem,
          uint32_t vec_size, uint32_t bdx, uint32_t bdy, uint32_t bdz, typename DTypeIn,
          typename DTypeOut>
__global__ void SingleDecodeWithKVCacheKernel(DTypeIn* __restrict__ q, DTypeIn* __restrict__ k,
                                              DTypeIn* __restrict__ v, DTypeOut* __restrict__ o,
                                              float* __restrict__ tmp,
                                              tensor_info_t<layout, bdy> info, float sm_scale,
                                              float rope_rcp_scale, float rope_rcp_theta,
                                              uint32_t kv_chunk_size) {
  auto block = cg::this_thread_block();
  auto grid = cg::this_grid();
  sm_scale *= math::log2e;

  constexpr uint32_t head_dim = bdx * vec_size;
  uint32_t kv_head_idx = blockIdx.y;
  uint32_t qo_head_idx = kv_head_idx * bdy + threadIdx.y;
  uint32_t kv_chunk_idx = blockIdx.x;
  uint32_t num_kv_chunks = gridDim.x;
  uint32_t num_qo_heads = info.get_num_qo_heads();
  uint32_t seq_len = info.kv_len;

  extern __shared__ uint8_t smem[];
  DTypeIn* k_smem = (DTypeIn*)smem;
  DTypeIn* v_smem = (DTypeIn*)(smem + num_stages_smem * bdy * bdz * head_dim * sizeof(DTypeIn));
  float* smem_md = (float*)(smem + 2 * num_stages_smem * bdy * bdz * head_dim * sizeof(DTypeIn));

  uint32_t tx = threadIdx.x, ty = threadIdx.y, tz = threadIdx.z;
  vec_t<float, vec_size> q_vec;
  vec_t<float, vec_size> freq;
  if constexpr (rotary_mode == RotaryMode::kLlama) {
#pragma unroll
    for (uint32_t i = 0; i < vec_size; ++i) {
      freq[i] =
          rope_rcp_scale *
          powf(rope_rcp_theta, float(2 * ((tx * vec_size + i) % (head_dim / 2))) / float(head_dim));
    }
    // apply rotary embedding to q matrix
    q_vec = apply_llama_rope<vec_size, bdx>(q + info.get_qo_elem_offset(0, qo_head_idx, 0), freq,
                                            seq_len - 1);
  } else {
    // do not apply rotary embedding to q matrix
    q_vec.cast_load(q + info.get_qo_elem_offset(0, qo_head_idx, tx * vec_size));
  }
  block.sync();

  uint32_t chunk_start = kv_chunk_idx * kv_chunk_size;
  kv_chunk_size = min(kv_chunk_size, seq_len - chunk_start);
  uint32_t chunk_end = chunk_start + kv_chunk_size;

  // preload k tiles and v tiles
  uint32_t producer_kv_idx_base = chunk_start;
  constexpr uint32_t vec_bits = sizeof(DTypeIn) * vec_size * 8;
#pragma unroll
  for (uint32_t iter = 0; iter < num_stages_smem; ++iter) {
    cp_async::pred_load<vec_bits, PrefetchMode::kPrefetch, SharedMemFillMode::kNoFill>(
        k_smem + ((iter * bdz + tz) * bdy + ty) * head_dim + tx * vec_size,
        k + info.get_kv_elem_offset(producer_kv_idx_base + tz * bdy + ty, kv_head_idx,
                                    tx * vec_size),
        producer_kv_idx_base + tz * bdy + ty < chunk_end);
    cp_async::commit_group();
    cp_async::pred_load<vec_bits, PrefetchMode::kPrefetch, SharedMemFillMode::kFillZero>(
        v_smem + ((iter * bdz + tz) * bdy + ty) * head_dim + tx * vec_size,
        v + info.get_kv_elem_offset(producer_kv_idx_base + tz * bdy + ty, kv_head_idx,
                                    tx * vec_size),
        producer_kv_idx_base + tz * bdy + ty < chunk_end);
    cp_async::commit_group();
    producer_kv_idx_base += bdy * bdz;
  }

  // pipelining k/v tiles loading and state updating
  uint32_t consumer_kv_idx_base = chunk_start, stage_idx = 0;
  state_t<vec_size> s_partial;
  float x[bdy];

#pragma unroll 4
  for (uint32_t iter = 0; iter < (kv_chunk_size + bdy * bdz - 1) / (bdy * bdz); ++iter) {
    // compute qk
    cp_async::wait_group<2 * num_stages_smem - 1>();
    block.sync();
    compute_qk<rotary_mode, vec_size, bdx, bdy>(
        k_smem + (stage_idx * bdz + tz) * bdy * head_dim, stage_idx, q_vec, freq,
        consumer_kv_idx_base, iter * bdy * bdz, kv_chunk_size, sm_scale, x, s_partial);
    block.sync();
    // load k
    cp_async::pred_load<vec_bits, PrefetchMode::kPrefetch, SharedMemFillMode::kNoFill>(
        k_smem + ((stage_idx * bdz + tz) * bdy + ty) * head_dim + tx * vec_size,
        k + info.get_kv_elem_offset(producer_kv_idx_base + tz * bdy + ty, kv_head_idx,
                                    tx * vec_size),
        producer_kv_idx_base + tz * bdy + ty < chunk_end);
    cp_async::commit_group();

    // update m/d/o state
    cp_async::wait_group<2 * num_stages_smem - 1>();
    block.sync();
    update_partial_state<vec_size, bdx, bdy>(v_smem + (stage_idx * bdz + tz) * bdy * head_dim, x,
                                             stage_idx, s_partial);
    block.sync();

    // load v
    cp_async::pred_load<vec_bits, PrefetchMode::kPrefetch, SharedMemFillMode::kFillZero>(
        v_smem + ((stage_idx * bdz + tz) * bdy + ty) * head_dim + tx * vec_size,
        v + info.get_kv_elem_offset(producer_kv_idx_base + tz * bdy + ty, kv_head_idx,
                                    tx * vec_size),
        producer_kv_idx_base + tz * bdy + ty < chunk_end);
    cp_async::commit_group();

    stage_idx = (stage_idx + 1) % num_stages_smem;
    producer_kv_idx_base += bdy * bdz;
    consumer_kv_idx_base += bdy * bdz;
  }
  cp_async::wait_group<0>();
  block.sync();

  // sync partial state of all warps inside a threadblock
  sync_state<vec_size, bdx, bdy, bdz>(s_partial, reinterpret_cast<float*>(smem), smem_md);

  if constexpr (cooperative) {
    // update tmp buffer
    s_partial.o.store(tmp + (qo_head_idx * num_kv_chunks + kv_chunk_idx) * head_dim +
                      tx * vec_size);
    float* tmp_md = tmp + num_qo_heads * num_kv_chunks * head_dim;
    *(float2*)&tmp_md[(qo_head_idx * num_kv_chunks + kv_chunk_idx) * 2] =
        make_float2(s_partial.m, s_partial.d);
    grid.sync();

    // sync global states
    if (kv_chunk_idx == 0) {
      state_t<vec_size> s_global;
#pragma unroll 4
      for (uint32_t iter = 0; iter < (num_kv_chunks + bdz - 1) / bdz; ++iter) {
        uint32_t kv_chunk_idx = iter * bdz + tz;
        if (kv_chunk_idx < num_kv_chunks) {
          float2 md = *(float2*)&tmp_md[(qo_head_idx * num_kv_chunks + kv_chunk_idx) * 2];
          s_partial.m = md.x;
          s_partial.d = md.y;
          s_partial.o.load(tmp + (qo_head_idx * num_kv_chunks + kv_chunk_idx) * head_dim +
                           tx * vec_size);
          s_global.merge(s_partial);
        }
      }
      block.sync();
      // sync partial state of all warps inside a threadblock
      sync_state<vec_size, bdx, bdy, bdz>(s_global, reinterpret_cast<float*>(smem), smem_md);
      s_global.normalize();
      s_global.o.cast_store(o + info.get_qo_elem_offset(0, qo_head_idx, tx * vec_size));
    }
  } else {
    s_partial.normalize();
    s_partial.o.cast_store(o + info.get_qo_elem_offset(0, qo_head_idx, tx * vec_size));
  }
}

/*!
 * \brief Advance the page iterator
 * \tparam page_storage Whether to store indices or pointers of each active page
 * \tparam DType A template type indicates the input data type
 * \tparam IdType A template type indicates the index data type
 * \param paged_kv The paged kv-cache data structure
 * \param kv_idx_base The k/v tiles offset in shared memory of different pipeline stages
 * \param valid_page_size The valid page size of different pipeline stages
 * \param producer_valid_page_size The valid page size of the producer
 * \param producer_entry_base The entry base of the producer
 * \param producer_page_iter The page iterator of the producer
 * \param cur_page_indptr_begin The begin index of the current page indptr
 * \param cur_page_indptr_end The end index of the current page indptr
 * \param batch_idx The batch index
 * \param stage_idx The stage index
 */
template <PageStorage page_storage, typename DType, typename IdType>
__forceinline__ __device__ void AdvancePageIterator(
    paged_kv_t<page_storage, DType, IdType> paged_kv, uint32_t* kv_idx_base,
    uint32_t* valid_page_size, uint32_t& producer_valid_page_size, uint32_t& producer_entry_base,
    uint32_t& producer_page_iter, uint32_t cur_page_indptr_begin, uint32_t cur_page_indptr_end,
    uint32_t batch_idx, uint32_t stage_idx) {
  if (producer_entry_base >= producer_valid_page_size) {
    producer_entry_base = 0;
    producer_page_iter += 1;
    if (producer_page_iter < cur_page_indptr_end) {
      producer_valid_page_size = paged_kv.get_valid_page_size(batch_idx, producer_page_iter);
    } else {
      producer_valid_page_size = 0;
    }
  }
  kv_idx_base[stage_idx] =
      producer_entry_base + (producer_page_iter - cur_page_indptr_begin) * paged_kv.page_size;
  valid_page_size[stage_idx] = producer_valid_page_size;
}

#define FOR_LOOP_UNROLL_IF_CONST_RANGE(i, CONST_RANGE, RUNTIME_RANGE, ...)       \
  if constexpr (CONST_RANGE == 0) {                                              \
    for (uint32_t i = 0; i < RUNTIME_RANGE; ++i) {                               \
      __VA_ARGS__                                                                \
    }                                                                            \
  } else {                                                                       \
    _Pragma("unroll") for (uint32_t i = 0; i < CONST_RANGE; ++i) { __VA_ARGS__ } \
  }

/*!
 * \brief FlashAttention decoding cuda kernel with paged kv-cache for multiple requests
 * \tparam cooperative Whether to use cooperative kernel or not
 * \tparam rotary_mode The rotary mode
 * \tparam const_page_size Compiled-time determined page size, if set to 0, use runtime page size
 * \tparam vec_size A template integer indicates the vector size
 * \tparam bdx A template integer indicates the block size in x dimension
 * \tparam bdy A template integer indicates the block size in y dimension
 * \tparam bdz A template integer indicates the block size in z dimension
 * \tparam page_storage Whether to store indices or pointers of each active page
 * \tparam DTypeIn A template type indicates the input data type
 * \tparam DTypeOut A template type indicates the output data type
 * \tparam IdType A template type indicates the index data type
 * \param q [batch_size, num_qo_heads, head_dim] The query matrix
 * \param paged_kv The paged kv-cache data structure
 * \param o [num_qo_heads, head_dim] The output matrix
 * \param sm_scale A float indicates the scale applied to pre-softmax logits
 * \param rope_rcp_scale A floating number indicate the reciprocal
 *   of scaling ratio used in PI(Position Interpolation) for RoPE (Rotary
 *   Positional Embeddings)
 * \param rope_rcp_theta A floating number indicate the reciprocal
 *   of "theta" used in RoPE (Rotary Positional Embeddings)
 */
template <bool cooperative, RotaryMode rotary_mode, uint32_t const_page_size,
          uint32_t num_stages_smem, uint32_t vec_size, uint32_t bdx, uint32_t bdy, uint32_t bdz,
          PageStorage page_storage, typename DTypeIn, typename DTypeOut, typename IdType>
__global__ void BatchDecodeWithPagedKVCacheKernel(
    DTypeIn* __restrict__ q, paged_kv_t<page_storage, DTypeIn, IdType> paged_kv,
    DTypeOut* __restrict__ o, float* __restrict__ tmp, float sm_scale, float rope_rcp_scale,
    float rope_rcp_theta) {
  auto block = cg::this_thread_block();
  sm_scale *= math::log2e;

  constexpr uint32_t head_dim = bdx * vec_size;
  const uint32_t batch_idx = blockIdx.x;
  const uint32_t kv_head_idx = blockIdx.y;
  const uint32_t qo_head_idx = kv_head_idx * bdy + threadIdx.y;
  const uint32_t num_qo_heads = gridDim.y * bdy;
  const uint32_t cur_chunk_start = cooperative ? paged_kv.chunk_start()[batch_idx] : 0U;
  const uint32_t cur_page_indptr_begin = paged_kv.indptr[batch_idx],
                 cur_page_indptr_end = paged_kv.indptr[batch_idx + 1];
  const uint32_t cur_last_page_offset = paged_kv.last_page_offset[batch_idx];
  const uint32_t seq_len =
      cooperative ? paged_kv.seq_lens_before_split()[batch_idx]
                  : (cur_page_indptr_end - cur_page_indptr_begin - 1) * paged_kv.page_size +
                        cur_last_page_offset;

  extern __shared__ uint8_t smem[];
  DTypeIn* k_smem = (DTypeIn*)smem;
  DTypeIn* v_smem = (DTypeIn*)(smem + num_stages_smem * bdy * bdz * head_dim * sizeof(DTypeIn));
  float* smem_md = (float*)(smem + 2 * num_stages_smem * bdy * bdz * head_dim * sizeof(DTypeIn));

  const uint32_t tx = threadIdx.x, ty = threadIdx.y, tz = threadIdx.z;
  vec_t<float, vec_size> q_vec;
  vec_t<float, vec_size> freq;
  if constexpr (rotary_mode == RotaryMode::kLlama) {
#pragma unroll
    for (uint32_t i = 0; i < vec_size; ++i) {
      freq[i] = rope_rcp_scale *
                __powf(rope_rcp_theta,
                       float(2 * ((tx * vec_size + i) % (head_dim / 2))) / float(head_dim));
    }
    // apply rotary embedding to q matrix
    if constexpr (cooperative) {
      q_vec = apply_llama_rope<vec_size, bdx>(
          q + (paged_kv.batch_idx_map()[batch_idx] * num_qo_heads + qo_head_idx) * head_dim, freq,
          seq_len - 1);
    } else {
      q_vec = apply_llama_rope<vec_size, bdx>(
          q + (batch_idx * num_qo_heads + qo_head_idx) * head_dim, freq, seq_len - 1);
    }
  } else {
    // do not apply rotary embedding to q matrix
    if constexpr (cooperative) {
      q_vec.cast_load(
          q + (paged_kv.batch_idx_map()[batch_idx] * num_qo_heads + qo_head_idx) * head_dim +
          tx * vec_size);
    } else {
      q_vec.cast_load(q + (batch_idx * num_qo_heads + qo_head_idx) * head_dim + tx * vec_size);
    }
  }
  block.sync();

  // preload k/v tiles
  uint32_t producer_entry_base = 0, stage_idx = 0;
  constexpr uint32_t vec_bits = sizeof(DTypeIn) * vec_size * 8;
  uint32_t producer_page_iter = cur_page_indptr_begin;
  uint32_t producer_valid_page_size = paged_kv.get_valid_page_size(batch_idx, producer_page_iter);
  uint32_t kv_idx_base[num_stages_smem]{0};
  uint32_t valid_page_size[num_stages_smem]{0};
#pragma unroll
  for (uint32_t iter = 0; iter < num_stages_smem; ++iter) {
    AdvancePageIterator(paged_kv, kv_idx_base, valid_page_size, producer_valid_page_size,
                        producer_entry_base, producer_page_iter, cur_page_indptr_begin,
                        cur_page_indptr_end, batch_idx, stage_idx);
    bool producer_pred_guard = (producer_entry_base + tz * bdy + ty < producer_valid_page_size) &&
                               (producer_page_iter < cur_page_indptr_end);
    DTypeIn* k_ptr = paged_kv.get_k_ptr(producer_page_iter, kv_head_idx,
                                        producer_entry_base + tz * bdy + ty, tx * vec_size);
    DTypeIn* v_ptr = k_ptr + paged_kv.kv_offset_delta();
    cp_async::pred_load<vec_bits, PrefetchMode::kPrefetch, SharedMemFillMode::kNoFill>(
        k_smem + ((stage_idx * bdz + tz) * bdy + ty) * head_dim + tx * vec_size, k_ptr,
        producer_pred_guard);
    cp_async::commit_group();
    cp_async::pred_load<vec_bits, PrefetchMode::kPrefetch, SharedMemFillMode::kFillZero>(
        v_smem + ((stage_idx * bdz + tz) * bdy + ty) * head_dim + tx * vec_size, v_ptr,
        producer_pred_guard);
    cp_async::commit_group();
    stage_idx = (stage_idx + 1) % num_stages_smem;
    producer_entry_base += bdy * bdz;
  }

  state_t<vec_size> s;
  float x[bdy];
  uint32_t consumer_kv_idx_base = 0;

#pragma unroll 2
  for (uint32_t consumer_page_iter = cur_page_indptr_begin;
       consumer_page_iter < cur_page_indptr_end; ++consumer_page_iter) {
    uint32_t consumer_valid_page_size = valid_page_size[stage_idx];
    FOR_LOOP_UNROLL_IF_CONST_RANGE(
        iter, (const_page_size + (bdy * bdz) - 1) / (bdy * bdz),
        (consumer_valid_page_size + (bdy * bdz) - 1) / (bdy * bdz), {
          consumer_kv_idx_base = kv_idx_base[stage_idx];
          AdvancePageIterator(paged_kv, kv_idx_base, valid_page_size, producer_valid_page_size,
                              producer_entry_base, producer_page_iter, cur_page_indptr_begin,
                              cur_page_indptr_end, batch_idx, stage_idx);
          bool producer_pred_guard =
              (producer_entry_base + tz * bdy + ty < producer_valid_page_size) &&
              (producer_page_iter < cur_page_indptr_end);
          // compute qk
          cp_async::wait_group<2 * num_stages_smem - 1>();
          block.sync();
          compute_qk<rotary_mode, vec_size, bdx, bdy>(
              k_smem + (stage_idx * bdz + tz) * bdy * head_dim, stage_idx, q_vec, freq,
              cur_chunk_start + consumer_kv_idx_base, iter * bdy * bdz, consumer_valid_page_size,
              sm_scale, x, s);
          block.sync();

          DTypeIn* k_ptr = paged_kv.get_k_ptr(producer_page_iter, kv_head_idx,
                                              producer_entry_base + tz * bdy + ty, tx * vec_size);
          DTypeIn* v_ptr = k_ptr + paged_kv.kv_offset_delta();
          // load k tiles
          cp_async::pred_load<vec_bits, PrefetchMode::kPrefetch, SharedMemFillMode::kNoFill>(
              k_smem + ((stage_idx * bdz + tz) * bdy + ty) * head_dim + tx * vec_size, k_ptr,
              producer_pred_guard);
          cp_async::commit_group();

          // update m/d/o states
          cp_async::wait_group<2 * num_stages_smem - 1>();
          block.sync();
          update_partial_state<vec_size, bdx, bdy>(v_smem + (stage_idx * bdz + tz) * bdy * head_dim,
                                                   x, stage_idx, s);
          block.sync();

          // load v tiles
          cp_async::pred_load<vec_bits, PrefetchMode::kPrefetch, SharedMemFillMode::kFillZero>(
              v_smem + ((stage_idx * bdz + tz) * bdy + ty) * head_dim + tx * vec_size, v_ptr,
              producer_pred_guard);
          cp_async::commit_group();

          stage_idx = (stage_idx + 1) % num_stages_smem;
          producer_entry_base += bdy * bdz;
        });
  }
  cp_async::wait_group<0>();
  block.sync();

  // sync partial state of all warps inside a threadblock
  sync_state<vec_size, bdx, bdy, bdz>(s, reinterpret_cast<float*>(smem), smem_md);

  if constexpr (cooperative) {
    auto grid = cg::this_grid();
    // update tmp buffer
    s.o.store(tmp + (qo_head_idx * paged_kv.batch_size + batch_idx) * head_dim + tx * vec_size);
    float* tmp_md = tmp + num_qo_heads * paged_kv.batch_size * head_dim;
    *(float2*)&tmp_md[(qo_head_idx * paged_kv.batch_size + batch_idx) * 2] = make_float2(s.m, s.d);
    grid.sync();

    // sync global states
    const uint32_t cooperative_indptr_begin = paged_kv.cooperative_indptr()[batch_idx],
                   cooperative_indptr_end = paged_kv.cooperative_indptr()[batch_idx + 1];
    if (cooperative_indptr_begin < cooperative_indptr_end) {
      state_t<vec_size> s_global;
      const uint32_t num_pages = cooperative_indptr_end - cooperative_indptr_begin;
#pragma unroll 4
      for (uint32_t iter = 0; iter < (num_pages + bdz - 1) / bdz; ++iter) {
        uint32_t kv_chunk_idx = cooperative_indptr_begin + iter * bdz + tz;
        if (kv_chunk_idx < cooperative_indptr_end) {
          float2 md = *(float2*)&tmp_md[(qo_head_idx * paged_kv.batch_size + kv_chunk_idx) * 2];
          s.m = md.x;
          s.d = md.y;
          s.o.load(tmp + (qo_head_idx * paged_kv.batch_size + kv_chunk_idx) * head_dim +
                   tx * vec_size);
          s_global.merge(s);
        }
      }
      block.sync();
      // sync partial state of all warps inside a threadblock
      sync_state<vec_size, bdx, bdy, bdz>(s_global, reinterpret_cast<float*>(smem), smem_md);
      s_global.normalize();
      s_global.o.cast_store(
          o + (paged_kv.batch_idx_map()[batch_idx] * num_qo_heads + qo_head_idx) * head_dim +
          tx * vec_size);
    }
  } else {
    s.normalize();
    s.o.cast_store(o + (batch_idx * num_qo_heads + qo_head_idx) * head_dim + tx * vec_size);
  }
}

/*!
 * \brief Get the heuristic number of threads per threadblock
 * \param group_size The number of qo heads that maps to the same kv head in GQA.
 * \param sizeof_dtype The size (in terms of bytes) of the input data type
 */
constexpr uint32_t get_heuristic_num_threads(uint32_t group_size, uint32_t sizeof_dtype) {
  if (group_size == 8U) {
    if (sizeof_dtype == 1U) {
      return 256U;  // not enough registers for 512 threads
    } else {
      return 512U;
    }
  } else {
    return 128U;
  }
}

/*!
 * \brief Esitmate the temporary buffer size and the maximum grid size for the
 *   cooperative SingleDecodeWithKVCache kernel
 * \tparam DTypeIn A template type indicates the input data type
 * \tparam DTypeOut A template type indicates the output data type
 * \param tmp_size The estimated temporary buffer size, return 0 if not use cooperative kernel
 * \param max_grid_size The maximum grid size that can be used in a cooperative kernel
 * \param num_qo_heads A integer indicates the number of heads of query and output
 * \param num_kv_heads A integer indicates the number of heads of key and value
 * \param seq_len A integer indicates the sequence length
 * \param head_dim A integer indicates the head dimension
 * \param layout The layout of q/k/v matrices
 * \param rotary_mode The rotary mode
 * \param stream The cuda stream to launch the kernel
 * \return status Indicates whether CUDA calls are successful
 */
template <typename DTypeIn, typename DTypeOut>
cudaError_t SingleDecodeWithKVCacheWorkEstimation(uint32_t& tmp_size, uint32_t& max_grid_size,
                                                  uint32_t num_qo_heads, uint32_t num_kv_heads,
                                                  uint32_t seq_len, uint32_t head_dim,
                                                  QKVLayout layout = QKVLayout::kNHD,
                                                  RotaryMode rotary_mode = RotaryMode::kNone,
                                                  cudaStream_t stream = nullptr) {
  const uint32_t GROUP_SIZE = num_qo_heads / num_kv_heads;
  if (seq_len <= 128U / uint32_t(std::sqrt(GROUP_SIZE))) {
    tmp_size = 0;
  } else {
    SWITCH_GQA_GROUP_SIZE(
        num_qo_heads / num_kv_heads, GROUP_SIZE,
        {SWITCH_HEAD_DIM(
            head_dim, HEAD_DIM,
            {SWITCH_ROTARY_MODE(
                rotary_mode, ROTARY_MODE, {SWITCH_LAYOUT(layout, QKV_LAYOUT, {
                  constexpr uint32_t vec_size = std::max(16UL / sizeof(DTypeIn), HEAD_DIM / 32UL);
                  constexpr uint32_t num_stages_smem = 2U;
                  constexpr uint32_t bdx = HEAD_DIM / vec_size;
                  static_assert(bdx <= 32U);
                  constexpr uint32_t bdy = GROUP_SIZE;
                  constexpr uint32_t num_threads =
                      std::max(get_heuristic_num_threads(GROUP_SIZE, sizeof(DTypeIn)), bdx * bdy);
                  constexpr uint32_t bdz = num_threads / (bdx * bdy);
                  const uint32_t smem_size =
                      2U * num_stages_smem * bdy * bdz * head_dim * sizeof(DTypeIn) +
                      2U * bdy * bdz * sizeof(float);

                  auto kernel =
                      SingleDecodeWithKVCacheKernel<QKV_LAYOUT, true, ROTARY_MODE, num_stages_smem,
                                                    vec_size, bdx, bdy, bdz, DTypeIn, DTypeOut>;
                  int num_blocks_per_sm = 0;
                  int num_sm = 0;
                  int dev_id = 0;
                  FLASHINFER_CUDA_CALL(cudaGetDevice(&dev_id));
                  FLASHINFER_CUDA_CALL(
                      cudaDeviceGetAttribute(&num_sm, cudaDevAttrMultiProcessorCount, dev_id));
                  FLASHINFER_CUDA_CALL(cudaOccupancyMaxActiveBlocksPerMultiprocessor(
                      &num_blocks_per_sm, kernel, num_threads, smem_size));
                  max_grid_size = uint32_t(num_blocks_per_sm) * uint32_t(num_sm);
                  uint32_t max_num_kv_chunks = max_grid_size / num_kv_heads;
                  uint32_t kv_chunk_size =
                      max((seq_len + max_num_kv_chunks - 1U) / max_num_kv_chunks,
                          uint32_t(std::sqrt(seq_len / GROUP_SIZE)) * 4);
                  uint32_t num_kv_chunks = (seq_len + kv_chunk_size - 1) / kv_chunk_size;
                  tmp_size = num_qo_heads * num_kv_chunks * (head_dim + 2);
                })})})});
  }
  return cudaSuccess;
}

/*!
 * \brief FlashAttention decoding with kv-cache for a single request
 * \tparam DTypeIn A template type indicates the input data type
 * \tparam DTypeOut A template type indicates the output data type
 * \param q The query matrix, shape: [num_qo_heads, head_dim]
 * \param k The key matrix in kv-cache, shape: [seq_len, num_kv_heads, head_dim]
 *   for NHD layout, [num_kv_heads, seq_len, head_dim] for HND layout
 * \param v The value matrix in kv-cache, shape: [seq_len, num_kv_heads,
 *   head_dim] for NHD layout, [num_kv_heads, seq_len, head_dim] for HND layout
 * \param o The output matrix, shape: [num_qo_heads, head_dim]
 * \param tmp Used-allocated temporary buffer
 * \param num_qo_heads A integer indicates the number of heads of query and output
 * \param num_kv_heads A integer indicates the number of heads of key and value
 * \param seq_len A integer indicates the sequence length
 * \param head_dim A integer indicates the head dimension
 * \param layout The layout of q/k/v matrices
 * \param rotary_mode The rotary mode
 * \param rope_scale The scaling factor used in RoPE Interpolation
 * \param rope_theta The theta used in RoPE
 * \param stream The cuda stream to launch the kernel
 * \return status Indicates whether CUDA calls are successful
 */
template <typename DTypeIn, typename DTypeOut>
cudaError_t SingleDecodeWithKVCache(DTypeIn* q, DTypeIn* k, DTypeIn* v, DTypeOut* o, float* tmp,
                                    uint32_t num_qo_heads, uint32_t num_kv_heads, uint32_t seq_len,
                                    uint32_t head_dim, QKVLayout layout = QKVLayout::kNHD,
                                    RotaryMode rotary_mode = RotaryMode::kNone,
                                    float rope_scale = 1.f, float rope_theta = 1e4,
                                    cudaStream_t stream = nullptr) {
  const float sm_scale = 1.f / std::sqrt(float(head_dim));
  const float rope_rcp_scale = 1.f / rope_scale;
  const float rope_rcp_theta = 1.f / rope_theta;
  if (num_qo_heads % num_kv_heads != 0) {
    std::cerr << "num_qo_heads " << num_qo_heads << " is not a multiple of num_kv_heads "
              << num_kv_heads << std::endl;
    abort();
  }

  SWITCH_GQA_GROUP_SIZE(
      num_qo_heads / num_kv_heads, GROUP_SIZE,
      {SWITCH_HEAD_DIM(
          head_dim, HEAD_DIM,
          {SWITCH_ROTARY_MODE(
              rotary_mode, ROTARY_MODE, {SWITCH_LAYOUT(layout, QKV_LAYOUT, {
                constexpr uint32_t vec_size = std::max(16UL / sizeof(DTypeIn), HEAD_DIM / 32UL);
                constexpr uint32_t num_stages_smem = 4U;
                constexpr uint32_t bdx = HEAD_DIM / vec_size;
                static_assert(bdx <= 32U);
                constexpr uint32_t bdy = GROUP_SIZE;
                constexpr uint32_t num_threads =
                    std::max(get_heuristic_num_threads(GROUP_SIZE, sizeof(DTypeIn)), bdx * bdy);
                constexpr uint32_t bdz = num_threads / (bdx * bdy);
                tensor_info_t<QKV_LAYOUT, GROUP_SIZE> info(1, seq_len, num_kv_heads, head_dim);
                const uint32_t smem_size =
                    2U * num_stages_smem * bdy * bdz * head_dim * sizeof(DTypeIn) +
                    2U * bdy * bdz * sizeof(float);
                if (seq_len <= 128U / uint32_t(std::sqrt(GROUP_SIZE)) || tmp == nullptr) {
                  // no need to use cooperative kernel
                  auto kernel =
                      SingleDecodeWithKVCacheKernel<QKV_LAYOUT, false, ROTARY_MODE, num_stages_smem,
                                                    vec_size, bdx, bdy, bdz, DTypeIn, DTypeOut>;
                  FLASHINFER_CUDA_CALL(cudaFuncSetAttribute(
                      kernel, cudaFuncAttributeMaxDynamicSharedMemorySize, smem_size));

                  dim3 nblks = dim3(1, num_kv_heads);
                  dim3 nthrs = dim3(bdx, bdy, bdz);
                  void* args[] = {(void*)&q,
                                  (void*)&k,
                                  (void*)&v,
                                  (void*)&o,
                                  (void*)&tmp,
                                  (void*)&info,
                                  (void*)&sm_scale,
                                  (void*)&rope_rcp_scale,
                                  (void*)&rope_rcp_theta,
                                  (void*)&seq_len};
                  FLASHINFER_CUDA_CALL(
                      cudaLaunchKernel((void*)kernel, nblks, nthrs, args, smem_size, stream));
                } else {
                  // use cooperative kernel
                  auto kernel =
                      SingleDecodeWithKVCacheKernel<QKV_LAYOUT, true, ROTARY_MODE, num_stages_smem,
                                                    vec_size, bdx, bdy, bdz, DTypeIn, DTypeOut>;
                  FLASHINFER_CUDA_CALL(cudaFuncSetAttribute(
                      kernel, cudaFuncAttributeMaxDynamicSharedMemorySize, smem_size));

                  int num_blocks_per_sm = 0;
                  int num_sm = 0;
                  int dev_id = 0;
                  FLASHINFER_CUDA_CALL(cudaGetDevice(&dev_id));
                  FLASHINFER_CUDA_CALL(
                      cudaDeviceGetAttribute(&num_sm, cudaDevAttrMultiProcessorCount, dev_id));
                  FLASHINFER_CUDA_CALL(cudaOccupancyMaxActiveBlocksPerMultiprocessor(
                      &num_blocks_per_sm, kernel, num_threads, smem_size));
                  uint32_t max_grid_size = uint32_t(num_blocks_per_sm) * uint32_t(num_sm);
                  uint32_t max_num_kv_chunks = max_grid_size / num_kv_heads;
                  uint32_t kv_chunk_size =
                      max((seq_len + max_num_kv_chunks - 1U) / max_num_kv_chunks,
                          uint32_t(std::sqrt(seq_len / GROUP_SIZE)) * 4);
                  dim3 nblks = dim3((seq_len + kv_chunk_size - 1) / kv_chunk_size, num_kv_heads);
                  if (nblks.x == 0 || nblks.y == 0) {
                    std::cerr << "Invalid kernel configuration: nblks=(" << nblks.x << ","
                              << nblks.y << ")" << std::endl;
                    abort();
                  }
                  dim3 nthrs = dim3(bdx, bdy, bdz);
                  void* args[] = {(void*)&q,
                                  (void*)&k,
                                  (void*)&v,
                                  (void*)&o,
                                  (void*)&tmp,
                                  (void*)&info,
                                  (void*)&sm_scale,
                                  (void*)&rope_rcp_scale,
                                  (void*)&rope_rcp_theta,
                                  (void*)&kv_chunk_size};
                  FLASHINFER_CUDA_CALL(cudaLaunchCooperativeKernel((void*)kernel, nblks, nthrs,
                                                                   args, smem_size, stream));
                }
              })})})});
  return cudaSuccess;
}

/*!
 * \brief Split Paged KV-Cache into multiple chunks on KV sequence length
 * \tparam page_storage Whether to store indices or pointers of each active page
 * \tparam DTypeIn A template type indicates the input data type
 * \tparam IdType A template type indicates the index data type
 * \param old_batch_size The batch size of the old Paged KV-Cache
 * \param old_page_indptr_h The host-side page indptr of the old Paged KV-Cache
 * \param old_last_page_offset_h The host-side last page offset of the old Paged KV-Cache
 * \param max_num_pages_per_batch The maximum number of pages per batch
 * \param new_paged_kv_d The device-side new Paged KV-Cache
 * \param stream The cuda stream to launch the kernel
 * \return status Indicates whether CUDA calls are successful
 */
template <PageStorage page_storage, typename DTypeIn, typename IdType>
cudaError_t SplitPagedCacheKVComputeAuxiliaryInfo(
    uint32_t max_num_pages_per_batch,
    const paged_kv_t<page_storage, DTypeIn, IdType>& old_paged_kv_d, IdType* new_indptr_d,
    IdType* new_last_page_offset_d, IdType* cooperative_indptr_d, IdType* batch_idx_map_d,
    IdType* chunk_start_d, IdType* seq_lens_before_split_d, cudaStream_t stream = nullptr) {
  uint32_t page_size = old_paged_kv_d.page_size;
  uint32_t old_batch_size = old_paged_kv_d.batch_size;
  std::vector<IdType> new_page_indptr_h{0}, new_last_page_offset_h, cooperative_indptr_h{0},
      batch_idx_map_h, chunk_start_h, seq_lens_before_split_h;

  std::vector<IdType> old_indptr_h(old_batch_size + 1), old_last_page_offset_h(old_batch_size);
  FLASHINFER_CUDA_CALL(cudaMemcpyAsync(old_indptr_h.data(), old_paged_kv_d.indptr,
                                       sizeof(IdType) * (old_batch_size + 1),
                                       cudaMemcpyDeviceToHost, stream));
  FLASHINFER_CUDA_CALL(
      cudaMemcpyAsync(old_last_page_offset_h.data(), old_paged_kv_d.last_page_offset,
                      sizeof(IdType) * old_batch_size, cudaMemcpyDeviceToHost, stream));
  FLASHINFER_CUDA_CALL(cudaStreamSynchronize(stream));

  for (uint32_t batch_idx = 0; batch_idx < old_batch_size; batch_idx++) {
    uint32_t cooperative_indptr_delta =
        (old_indptr_h[batch_idx + 1] - old_indptr_h[batch_idx] + max_num_pages_per_batch - 1) /
        max_num_pages_per_batch;
    uint32_t seq_len_before_split =
        (old_indptr_h[batch_idx + 1] - old_indptr_h[batch_idx] - 1) * page_size +
        old_last_page_offset_h[batch_idx];
    for (uint32_t j = 0; j < cooperative_indptr_delta; ++j) {
      bool is_last = (j + 1) == cooperative_indptr_delta;
      new_page_indptr_h.push_back(min(old_indptr_h[batch_idx] + (j + 1) * max_num_pages_per_batch,
                                      old_indptr_h[batch_idx + 1]));
      new_last_page_offset_h.push_back(is_last ? old_last_page_offset_h[batch_idx] : page_size);
      batch_idx_map_h.push_back(batch_idx);
      if (j == 0) {
        cooperative_indptr_h.push_back(cooperative_indptr_h.back() + cooperative_indptr_delta);
      } else {
        cooperative_indptr_h.push_back(cooperative_indptr_h.back());
      }
      chunk_start_h.push_back(j * max_num_pages_per_batch * page_size);
      seq_lens_before_split_h.push_back(seq_len_before_split);
    }
  }

  FLASHINFER_CUDA_CALL(cudaMemcpyAsync(new_indptr_d, new_page_indptr_h.data(),
                                       sizeof(IdType) * new_page_indptr_h.size(),
                                       cudaMemcpyHostToDevice, stream));
  FLASHINFER_CUDA_CALL(cudaMemcpyAsync(new_last_page_offset_d, new_last_page_offset_h.data(),
                                       sizeof(IdType) * new_last_page_offset_h.size(),
                                       cudaMemcpyHostToDevice, stream));
  FLASHINFER_CUDA_CALL(cudaMemcpyAsync(cooperative_indptr_d, cooperative_indptr_h.data(),
                                       sizeof(IdType) * cooperative_indptr_h.size(),
                                       cudaMemcpyHostToDevice, stream));
  FLASHINFER_CUDA_CALL(cudaMemcpyAsync(batch_idx_map_d, batch_idx_map_h.data(),
                                       sizeof(IdType) * batch_idx_map_h.size(),
                                       cudaMemcpyHostToDevice, stream));
  FLASHINFER_CUDA_CALL(cudaMemcpyAsync(chunk_start_d, chunk_start_h.data(),
                                       sizeof(IdType) * chunk_start_h.size(),
                                       cudaMemcpyHostToDevice, stream));
  FLASHINFER_CUDA_CALL(cudaMemcpyAsync(seq_lens_before_split_d, seq_lens_before_split_h.data(),
                                       sizeof(IdType) * seq_lens_before_split_h.size(),
                                       cudaMemcpyHostToDevice, stream));
  return cudaSuccess;
}

/*!
 * \brief Compute the maximum number of pages per batch and the new batch size
 *   after we split Paged KV-Cache into multiple chunks on KV sequence length
 *   dimension.
 * \tparam IdType A template type indicates the index data type
 * \param max_grid_size The maximum grid size of the kernel
 * \param num_kv_heads The number of KV heads
 * \param num_pages The number of pages per request in the batch
 * \param max_num_pages_per_batch_lb The pre-set lower bound of maximum number of
 *   pages per batch, default to 1
 * \return (max_num_pages_per_batch, new_batch_size) The number of pages per batch and
 *   the new batch size after the split.
 */
template <typename IdType>
std::pair<uint32_t, uint32_t> SplitPagedKVCacheBinarySearchMinNumPagePerBatch(
    const uint32_t max_grid_size, const uint32_t num_kv_heads, const std::vector<IdType>& num_pages,
    const uint32_t min_num_pages_per_batch = 1) {
  uint32_t low = min_num_pages_per_batch, high = 0;
  for (const IdType& elem : num_pages) {
    high = max(high, elem);
  }
  uint32_t new_batch_size;
  while (low < high) {
    uint32_t mid = (low + high) / 2;
    new_batch_size = 0;
    for (const IdType& elem : num_pages) {
      new_batch_size += (elem + mid - 1) / mid;
    }
    if (new_batch_size * num_kv_heads > max_grid_size) {
      low = mid + 1;
    } else {
      high = mid;
    }
  }
  new_batch_size = 0;
  for (const IdType& elem : num_pages) {
    new_batch_size += (elem + low - 1) / low;
  }
  return {low, new_batch_size};
}

/*!
 * \brief Estimate the temporary buffer size and the maximum grid size for the
 *   cooperative BatchDecodeWithPagedKVCache kernel
 * \tparam page_storage Whether to store indices or pointers of each active page
 * \tparam DTypeIn A template type indicates the input data type
 * \tparam DTypeOut A template type indicates the output data type
 * \tparam IdType A template type indicates the index data type
 * \param tmp_size The estimated temporary buffer size, return 0 if not use cooperative kernel
 * \param max_grid_size The maximum grid size that can be used in a cooperative kernel
 * \param max_num_pages_per_batch The maximum number of pages per batch
 * \param new_batch_size The new batch size after the split
 * \param paged_kv The paged kv cache data structure
 * \param num_qo_heads A integer indicates the number of heads of query and output
 * \param rotary_mode The rotary mode
 * \param stream The cuda stream to launch the kernel
 * \return status Indicates whether CUDA calls are successful
 */
template <PageStorage page_storage, typename DTypeIn, typename DTypeOut, typename IdType>
cudaError_t BatchDecodeWithPagedKVCacheWorkEstimation(
    uint32_t& tmp_size, uint32_t& max_grid_size, uint32_t& max_num_pages_per_batch,
    uint32_t& new_batch_size, const paged_kv_t<page_storage, DTypeIn, IdType>& paged_kv,
    uint32_t num_qo_heads, RotaryMode rotary_mode = RotaryMode::kNone,
    cudaStream_t stream = nullptr) {
  const uint32_t head_dim = paged_kv.head_dim;
  const uint32_t batch_size = paged_kv.batch_size;
  const uint32_t num_kv_heads = paged_kv.num_heads;

  SWITCH_GQA_GROUP_SIZE(
      num_qo_heads / num_kv_heads, GROUP_SIZE,
      {SWITCH_HEAD_DIM(
          head_dim, HEAD_DIM,
          {SWITCH_ROTARY_MODE(
              rotary_mode, ROTARY_MODE, {SWITCH_PAGE_SIZE(paged_kv.page_size, PAGE_SIZE, {
                constexpr uint32_t vec_size = std::max(16UL / sizeof(DTypeIn), HEAD_DIM / 32UL);
                constexpr uint32_t num_stages_smem = 2;
                constexpr uint32_t bdx = HEAD_DIM / vec_size;
                static_assert(bdx <= 32);
                constexpr uint32_t bdy = GROUP_SIZE;
                constexpr uint32_t num_threads = std::max(128U, bdx * bdy);
                constexpr uint32_t bdz = num_threads / (bdx * bdy);
                const uint32_t smem_size =
                    2 * num_stages_smem * bdy * bdz * head_dim * sizeof(DTypeIn) +
                    2 * bdy * bdz * sizeof(float);

                auto cooperative_kernel =
                    BatchDecodeWithPagedKVCacheKernel<true, ROTARY_MODE, PAGE_SIZE, num_stages_smem,
                                                      vec_size, bdx, bdy, bdz, page_storage,
                                                      DTypeIn, DTypeOut, IdType>;
                int num_blocks_per_sm = 0;
                int num_sm = 0;
                int dev_id = 0;
                FLASHINFER_CUDA_CALL(cudaGetDevice(&dev_id));
                FLASHINFER_CUDA_CALL(
                    cudaDeviceGetAttribute(&num_sm, cudaDevAttrMultiProcessorCount, dev_id));
                FLASHINFER_CUDA_CALL(cudaOccupancyMaxActiveBlocksPerMultiprocessor(
                    &num_blocks_per_sm, cooperative_kernel, num_threads, smem_size));
                max_grid_size = num_blocks_per_sm * num_sm;
                const uint32_t num_kv_heads = paged_kv.num_heads;
                if (batch_size * num_kv_heads >= max_grid_size) {
                  // do not use cooperative kernel
                  tmp_size = 0;
                  new_batch_size = batch_size;
                } else {
                  // compute max_num_pages_per_batch and new_batch_size
                  std::vector<IdType> page_indptr_h(batch_size + 1), num_pages(batch_size);
                  FLASHINFER_CUDA_CALL(cudaMemcpy(page_indptr_h.data(), paged_kv.indptr,
                                                  sizeof(IdType) * (batch_size + 1),
                                                  cudaMemcpyDeviceToHost));
                  for (uint32_t batch_idx = 0; batch_idx < batch_size; ++batch_idx) {
                    num_pages[batch_idx] = page_indptr_h[batch_idx + 1] - page_indptr_h[batch_idx];
                  }
                  std::tie(max_num_pages_per_batch, new_batch_size) =
                      SplitPagedKVCacheBinarySearchMinNumPagePerBatch(
                          max_grid_size, num_kv_heads, num_pages, 512 / paged_kv.page_size);
                  if (new_batch_size == batch_size) {
                    // do not use cooperative kernel for short sequence
                    tmp_size = 0;
                  } else {
                    tmp_size = num_qo_heads * new_batch_size * (head_dim + 2);
                  }
                }
              })})})});
  return cudaSuccess;
}

template <uint32_t PAGE_SIZE, uint32_t GROUP_SIZE, uint32_t HEAD_DIM, PageStorage page_storage,
          RotaryMode ROTARY_MODE, typename DTypeIn, typename DTypeOut, typename IdType>
cudaError_t BatchDecodeWithPagedKVCacheDispatched(
    DTypeIn* q, paged_kv_t<page_storage, DTypeIn, IdType> paged_kv, DTypeOut* o, float* tmp,
    float rope_scale, float rope_theta, cudaStream_t stream) {
  const float sm_scale = 1.f / std::sqrt(float(HEAD_DIM));
  const float rope_rcp_scale = 1.f / rope_scale;
  const float rope_rcp_theta = 1.f / rope_theta;
  const uint32_t num_kv_heads = paged_kv.num_heads;
  const uint32_t batch_size = paged_kv.batch_size;

  constexpr uint32_t vec_size = std::max(16UL / sizeof(DTypeIn), HEAD_DIM / 32UL);
  constexpr uint32_t num_stages_smem = 2;
  constexpr uint32_t bdx = HEAD_DIM / vec_size;
  static_assert(bdx <= 32);
  constexpr uint32_t bdy = GROUP_SIZE;
  constexpr uint32_t num_threads = get_heuristic_num_threads(GROUP_SIZE, sizeof(DTypeIn));
  constexpr uint32_t bdz = num_threads / (bdx * bdy);
  const uint32_t smem_size =
      2 * num_stages_smem * bdy * bdz * HEAD_DIM * sizeof(DTypeIn) + 2 * bdy * bdz * sizeof(float);

  if (tmp == nullptr) {
    // do not use cooperative kernel
    dim3 nblks(batch_size, num_kv_heads);
    dim3 nthrs(bdx, bdy, bdz);
    auto kernel =
        BatchDecodeWithPagedKVCacheKernel<false, ROTARY_MODE, PAGE_SIZE, num_stages_smem, vec_size,
                                          bdx, bdy, bdz, page_storage, DTypeIn, DTypeOut, IdType>;
    FLASHINFER_CUDA_CALL(
        cudaFuncSetAttribute(kernel, cudaFuncAttributeMaxDynamicSharedMemorySize, smem_size));
    void* args[] = {(void*)&q,
                    (void*)&paged_kv,
                    (void*)&o,
                    (void*)&tmp,
                    (void*)&sm_scale,
                    (void*)&rope_rcp_scale,
                    (void*)&rope_rcp_theta};
    FLASHINFER_CUDA_CALL(cudaLaunchKernel((void*)kernel, nblks, nthrs, args, smem_size, stream));
  } else {
    // use cooperative kernel
    if (paged_kv.cooperative_aux_info == nullptr) {
      std::cerr << "cooperative_aux_info is not defined for cooperative BatchDecode kernel."
                << std::endl;
      abort();
    }
    auto cooperative_kernel =
        BatchDecodeWithPagedKVCacheKernel<true, ROTARY_MODE, PAGE_SIZE, num_stages_smem, vec_size,
                                          bdx, bdy, bdz, page_storage, DTypeIn, DTypeOut, IdType>;
    FLASHINFER_CUDA_CALL(cudaFuncSetAttribute(
        cooperative_kernel, cudaFuncAttributeMaxDynamicSharedMemorySize, smem_size));
    void* args[] = {(void*)&q,
                    (void*)&paged_kv,
                    (void*)&o,
                    (void*)&tmp,
                    (void*)&sm_scale,
                    (void*)&rope_rcp_scale,
                    (void*)&rope_rcp_theta};
    dim3 nblks(batch_size, num_kv_heads);
    dim3 nthrs(bdx, bdy, bdz);
    FLASHINFER_CUDA_CALL(cudaLaunchCooperativeKernel((void*)cooperative_kernel, nblks, nthrs, args,
                                                     smem_size, stream));
  }

  return cudaSuccess;
}

/*!
 * \brief FlashAttention decoding cuda kernel with paged kv-cache for batched requests
 * \tparam page_storage Whether to store indices or pointers of each active page
 * \tparam DTypeIn A template type indicates the input data type
 * \tparam DTypeOut A template type indicates the output data type
 * \tparam IdType A template type indicates the index data type used in paged kv-cache
 * \param q [batch_size, num_qo_heads, head_dim] The query matrix
 * \param paged_kv The paged kv cache data structure
 * \param o [batch_size, num_qo_heads, head_dim] The output matrix
 * \param tmp Used-allocated temporary buffer
 * \param num_qo_heads A integer indicates the number of heads of query and output
 * \param rotary_mode The rotary mode
 * \param rope_scale The scaling ratio used in RoPE Interpolation.
 * \param rope_theta A floating point number indicate the "theta" used in RoPE
 * \param stream The cuda stream to launch the kernel
 * \return status Indicates whether CUDA calls are successful
 */
template <PageStorage page_storage, typename DTypeIn, typename DTypeOut, typename IdType>
cudaError_t BatchDecodeWithPagedKVCache(DTypeIn* q,
                                        paged_kv_t<page_storage, DTypeIn, IdType> paged_kv,
                                        DTypeOut* o, float* tmp, uint32_t num_qo_heads,
                                        RotaryMode rotary_mode = RotaryMode::kNone,
                                        float rope_scale = 1.f, float rope_theta = 1e4,
                                        cudaStream_t stream = nullptr) {
  const uint32_t num_kv_heads = paged_kv.num_heads;
  const uint32_t head_dim = paged_kv.head_dim;
  const uint32_t batch_size = paged_kv.batch_size;
  if (num_qo_heads % num_kv_heads != 0) {
    std::cerr << "num_qo_heads " << num_qo_heads << " is not a multiple of num_kv_heads "
              << num_kv_heads << std::endl;
    abort();
  }

  SWITCH_GQA_GROUP_SIZE(
      num_qo_heads / num_kv_heads, GROUP_SIZE,
      {SWITCH_HEAD_DIM(
          head_dim, HEAD_DIM,
          {SWITCH_ROTARY_MODE(
              rotary_mode, ROTARY_MODE, {SWITCH_PAGE_SIZE(paged_kv.page_size, PAGE_SIZE, {
<<<<<<< HEAD
                constexpr uint32_t vec_size = std::max(16UL / sizeof(DTypeIn), HEAD_DIM / 32UL);
                constexpr uint32_t num_stages_smem = 2;
                constexpr uint32_t bdx = HEAD_DIM / vec_size;
                static_assert(bdx <= 32);
                constexpr uint32_t bdy = GROUP_SIZE;
                constexpr uint32_t num_threads = std::max(128U, bdx * bdy);
                constexpr uint32_t bdz = num_threads / (bdx * bdy);
                const uint32_t smem_size =
                    2 * num_stages_smem * bdy * bdz * head_dim * sizeof(DTypeIn) +
                    2 * bdy * bdz * sizeof(float);

                if (tmp == nullptr) {
                  // do not use cooperative kernel
                  dim3 nblks(batch_size, num_kv_heads);
                  dim3 nthrs(bdx, bdy, bdz);
                  auto kernel =
                      BatchDecodeWithPagedKVCacheKernel<false, ROTARY_MODE, PAGE_SIZE,
                                                        num_stages_smem, vec_size, bdx, bdy, bdz,
                                                        page_storage, DTypeIn, DTypeOut, IdType>;
                  FLASHINFER_CUDA_CALL(cudaFuncSetAttribute(
                      kernel, cudaFuncAttributeMaxDynamicSharedMemorySize, smem_size));
                  void* args[] = {(void*)&q,
                                  (void*)&paged_kv,
                                  (void*)&o,
                                  (void*)&tmp,
                                  (void*)&sm_scale,
                                  (void*)&rope_rcp_scale,
                                  (void*)&rope_rcp_theta};
                  FLASHINFER_CUDA_CALL(
                      cudaLaunchKernel((void*)kernel, nblks, nthrs, args, smem_size, stream));
                } else {
                  // use cooperative kernel
                  if (paged_kv.cooperative_aux_info == nullptr) {
                    std::cerr
                        << "cooperative_aux_info is not defined for cooperative BatchDecode kernel."
                        << std::endl;
                    abort();
                  }
                  auto cooperative_kernel =
                      BatchDecodeWithPagedKVCacheKernel<true, ROTARY_MODE, PAGE_SIZE,
                                                        num_stages_smem, vec_size, bdx, bdy, bdz,
                                                        page_storage, DTypeIn, DTypeOut, IdType>;
                  FLASHINFER_CUDA_CALL(cudaFuncSetAttribute(
                      cooperative_kernel, cudaFuncAttributeMaxDynamicSharedMemorySize, smem_size));
                  void* args[] = {(void*)&q,
                                  (void*)&paged_kv,
                                  (void*)&o,
                                  (void*)&tmp,
                                  (void*)&sm_scale,
                                  (void*)&rope_rcp_scale,
                                  (void*)&rope_rcp_theta};
                  dim3 nblks(batch_size, num_kv_heads);
                  dim3 nthrs(bdx, bdy, bdz);
                  FLASHINFER_CUDA_CALL(cudaLaunchCooperativeKernel((void*)cooperative_kernel, nblks,
                                                                   nthrs, args, smem_size, stream));
                }
=======
                return BatchDecodeWithPagedKVCacheDispatched<PAGE_SIZE, GROUP_SIZE, HEAD_DIM,
                                                             page_storage, ROTARY_MODE, DTypeIn,
                                                             DTypeOut, IdType>(
                    q, paged_kv, o, tmp, rope_scale, rope_theta, stream);
>>>>>>> f4f76b71
              })})})});

  return cudaSuccess;
}

}  // namespace flashinfer

#endif  // FLASHINFER_DECODE_CUH_<|MERGE_RESOLUTION|>--- conflicted
+++ resolved
@@ -1060,7 +1060,7 @@
   constexpr uint32_t bdx = HEAD_DIM / vec_size;
   static_assert(bdx <= 32);
   constexpr uint32_t bdy = GROUP_SIZE;
-  constexpr uint32_t num_threads = get_heuristic_num_threads(GROUP_SIZE, sizeof(DTypeIn));
+  constexpr uint32_t num_threads = std::max(128U, bdx * bdy);
   constexpr uint32_t bdz = num_threads / (bdx * bdy);
   const uint32_t smem_size =
       2 * num_stages_smem * bdy * bdz * HEAD_DIM * sizeof(DTypeIn) + 2 * bdy * bdz * sizeof(float);
@@ -1149,69 +1149,10 @@
           head_dim, HEAD_DIM,
           {SWITCH_ROTARY_MODE(
               rotary_mode, ROTARY_MODE, {SWITCH_PAGE_SIZE(paged_kv.page_size, PAGE_SIZE, {
-<<<<<<< HEAD
-                constexpr uint32_t vec_size = std::max(16UL / sizeof(DTypeIn), HEAD_DIM / 32UL);
-                constexpr uint32_t num_stages_smem = 2;
-                constexpr uint32_t bdx = HEAD_DIM / vec_size;
-                static_assert(bdx <= 32);
-                constexpr uint32_t bdy = GROUP_SIZE;
-                constexpr uint32_t num_threads = std::max(128U, bdx * bdy);
-                constexpr uint32_t bdz = num_threads / (bdx * bdy);
-                const uint32_t smem_size =
-                    2 * num_stages_smem * bdy * bdz * head_dim * sizeof(DTypeIn) +
-                    2 * bdy * bdz * sizeof(float);
-
-                if (tmp == nullptr) {
-                  // do not use cooperative kernel
-                  dim3 nblks(batch_size, num_kv_heads);
-                  dim3 nthrs(bdx, bdy, bdz);
-                  auto kernel =
-                      BatchDecodeWithPagedKVCacheKernel<false, ROTARY_MODE, PAGE_SIZE,
-                                                        num_stages_smem, vec_size, bdx, bdy, bdz,
-                                                        page_storage, DTypeIn, DTypeOut, IdType>;
-                  FLASHINFER_CUDA_CALL(cudaFuncSetAttribute(
-                      kernel, cudaFuncAttributeMaxDynamicSharedMemorySize, smem_size));
-                  void* args[] = {(void*)&q,
-                                  (void*)&paged_kv,
-                                  (void*)&o,
-                                  (void*)&tmp,
-                                  (void*)&sm_scale,
-                                  (void*)&rope_rcp_scale,
-                                  (void*)&rope_rcp_theta};
-                  FLASHINFER_CUDA_CALL(
-                      cudaLaunchKernel((void*)kernel, nblks, nthrs, args, smem_size, stream));
-                } else {
-                  // use cooperative kernel
-                  if (paged_kv.cooperative_aux_info == nullptr) {
-                    std::cerr
-                        << "cooperative_aux_info is not defined for cooperative BatchDecode kernel."
-                        << std::endl;
-                    abort();
-                  }
-                  auto cooperative_kernel =
-                      BatchDecodeWithPagedKVCacheKernel<true, ROTARY_MODE, PAGE_SIZE,
-                                                        num_stages_smem, vec_size, bdx, bdy, bdz,
-                                                        page_storage, DTypeIn, DTypeOut, IdType>;
-                  FLASHINFER_CUDA_CALL(cudaFuncSetAttribute(
-                      cooperative_kernel, cudaFuncAttributeMaxDynamicSharedMemorySize, smem_size));
-                  void* args[] = {(void*)&q,
-                                  (void*)&paged_kv,
-                                  (void*)&o,
-                                  (void*)&tmp,
-                                  (void*)&sm_scale,
-                                  (void*)&rope_rcp_scale,
-                                  (void*)&rope_rcp_theta};
-                  dim3 nblks(batch_size, num_kv_heads);
-                  dim3 nthrs(bdx, bdy, bdz);
-                  FLASHINFER_CUDA_CALL(cudaLaunchCooperativeKernel((void*)cooperative_kernel, nblks,
-                                                                   nthrs, args, smem_size, stream));
-                }
-=======
                 return BatchDecodeWithPagedKVCacheDispatched<PAGE_SIZE, GROUP_SIZE, HEAD_DIM,
                                                              page_storage, ROTARY_MODE, DTypeIn,
                                                              DTypeOut, IdType>(
                     q, paged_kv, o, tmp, rope_scale, rope_theta, stream);
->>>>>>> f4f76b71
               })})})});
 
   return cudaSuccess;
