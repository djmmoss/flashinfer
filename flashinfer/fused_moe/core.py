--- conflicted
+++ resolved
@@ -337,13 +337,8 @@
 
 
 @functools.cache
-<<<<<<< HEAD
 def get_cutlass_fused_moe_module(use_fast_build: bool = False):
-    module = gen_cutlass_fused_moe_module(use_fast_build).build_and_load(
-=======
-def get_cutlass_fused_moe_sm100_module(use_fast_build: bool = False):
-    gen_cutlass_fused_moe_sm100_module(use_fast_build).build_and_load(
->>>>>>> df306f6f
+    gen_cutlass_fused_moe_module(use_fast_build).build_and_load(
         class_name="FusedMoeRunner"
     )
 
